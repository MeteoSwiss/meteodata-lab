"""Open Government Data API helpers."""

# Standard library
import dataclasses as dc
import datetime as dt
import enum
import hashlib
import logging
import os
import typing
from functools import lru_cache
from pathlib import Path
from urllib.parse import urlparse
from uuid import UUID

# Third-party
import earthkit.data as ekd  # type: ignore
import pydantic
import pydantic.dataclasses as pdc
import xarray as xr

# Local
from . import data_source, grib_decoder, icon_grid, util

<<<<<<< HEAD
SEARCH_URL = "https://data.geo.admin.ch/api/stac/v1/search"
=======
API_URL = "https://sys-data.int.bgdi.ch/api/stac/v1"
>>>>>>> e20ca37c

logger = logging.getLogger(__name__)
session = util.init_session(logger)


class Collection(str, enum.Enum):
    ICON_CH1 = "ogd-forecasting-icon-ch1"
    ICON_CH2 = "ogd-forecasting-icon-ch2"


def _forecast_prefix(field_name):
    if field_name in {
        "variable",
        "reference_datetime",
        "perturbed",
        "horizon",
    }:
        return f"forecast:{field_name}"
    return field_name


def _parse_datetime(value: str) -> dt.datetime:
    return dt.datetime.strptime(value, "%Y-%m-%dT%H:%M:%S%z")


@pdc.dataclass(
    frozen=True,
    config=pydantic.ConfigDict(
        use_enum_values=True,
        ser_json_timedelta="iso8601",
        alias_generator=pydantic.AliasGenerator(serialization_alias=_forecast_prefix),
    ),
)
class Request:
    collection: Collection = dc.field(metadata=dict(exclude=True))
    variable: str
    reference_datetime: str
    perturbed: bool
    horizon: dt.timedelta

    if typing.TYPE_CHECKING:
        # https://github.com/pydantic/pydantic/issues/10266
        def __init__(self, *args: typing.Any, **kwargs: typing.Any): ...

    @pydantic.computed_field  # type: ignore[misc]
    @property
    def collections(self) -> list[str]:
        return ["ch.meteoschweiz." + str(self.collection)]

    @pydantic.field_validator("reference_datetime", mode="wrap")
    @classmethod
    def valid_reference_datetime(
        cls, input_value: typing.Any, handler: pydantic.ValidatorFunctionWrapHandler
    ) -> str:
        if isinstance(input_value, dt.datetime):
            if input_value.tzinfo is None:
                logger.warn("Converting naive datetime from local time to UTC")
            fmt = "%Y-%m-%dT%H:%M:%SZ"  # Zulu isoformat
            return input_value.astimezone(dt.timezone.utc).strftime(fmt)

        value = handler(input_value)
        parts = value.split("/")
        match parts:
            case [v, ".."] | ["..", v] | [v]:
                # open ended or single value
                _parse_datetime(v)
            case [v1, v2]:
                # range
                d1 = _parse_datetime(v1)
                d2 = _parse_datetime(v2)
                if d2 < d1:
                    raise ValueError("reference_datetime bounds inverted")
            case _:
                raise ValueError(f"Unable to parse reference_datetime: {value}")
        return value

    def dump(self):
        root = pydantic.RootModel(self)
        return root.model_dump(mode="json", by_alias=True)


def _search(url: str, request: Request):
    response = session.post(url, json=request.dump())
    response.raise_for_status()

    obj = response.json()
    result = []
    for item in obj["features"]:
        for asset in item["assets"].values():
            result.append(asset["href"])

    for link in obj["links"]:
        if link["rel"] == "next":
            result.extend(_search(link["href"], request))

    return result


def get_asset_url(request: Request):
    """Get asset URL from OGD.

    The request attributes define filters for the STAC search API according
    to the forecast extension.

    Parameters
    ----------
    request : Request
        Asset search filters, must select a single asset.

    Raises
    ------
    ValueError
        when the request does not select exactly one asset.

    Returns
    -------
    str
        URL of the selected asset.

    """
    result = _search(f"{API_URL}/search", request)
    [asset_url] = result  # expect only one asset

<<<<<<< HEAD
    # https://meteoswiss.atlassian.net/browse/OG-62
    if asset_url.startswith("https://data.geo.admin.ch"):
        asset_url = asset_url[26:]

=======
>>>>>>> e20ca37c
    return asset_url


@lru_cache
def _get_collection_assets(collection_id: str):
    url = f"{API_URL}/collections/{collection_id}/assets"

    response = session.get(url)
    response.raise_for_status()

    return {asset["id"]: asset for asset in response.json().get("assets", [])}


def get_collection_asset_url(collection_id: str, asset_id: str) -> str:
    """Get collection asset URL from OGD.

    Query the STAC collection assets and return the URL for the given asset ID.

    Parameters
    ----------
    collection_id : str
        Full STAC collection ID
    asset_id : str
        The ID of the static asset to retrieve.

    Returns
    -------
    str
        The pre-signed URL of the requested static asset.

    Raises
    ------
    KeyError
        If the asset is not found in the collection.

    """
    assets = _get_collection_assets(collection_id)
    asset_info = assets.get(asset_id)

    if not asset_info or "href" not in asset_info:
        raise KeyError(f"Asset '{asset_id}' not found in collection '{collection_id}'.")

    return asset_info["href"]


def _get_geo_coord_url(uuid: UUID) -> str:
    if (var := os.environ.get("MDL_GEO_COORD_URL")) is not None:
        return var

    model_name = icon_grid.GRID_UUID_TO_MODEL.get(uuid)
    if model_name is None:
        raise KeyError("Grid UUID not found")

    base_model = model_name.removesuffix("-eps")
    collection_id = f"ch.meteoschweiz.ogd-forecasting-{base_model}"
    asset_id = f"horizontal_constants_{model_name}.grib2"

    return get_collection_asset_url(collection_id, asset_id)


def _no_coords(uuid: UUID) -> dict[str, xr.DataArray]:
    return {}


def _geo_coords(uuid: UUID) -> dict[str, xr.DataArray]:
    url = _get_geo_coord_url(uuid)
    source = data_source.URLDataSource(urls=[url])
    ds = grib_decoder.load(source, {"param": ["CLON", "CLAT"]}, geo_coords=_no_coords)
    return {"lon": ds["CLON"].squeeze(), "lat": ds["CLAT"].squeeze()}


def get_from_ogd(request: Request) -> xr.DataArray:
    """Get data from OGD.

    The request attributes define filters for the STAC search API according
    to the forecast extension. It is recommended to enable caching through
    earthkit-data. A warning message is emitted if the cache is disabled.

    Parameters
    ----------
    request : Request
        Asset search filters, must select a single asset.

    Raises
    ------
    ValueError
        when the request does not select exactly one asset.

    Returns
    -------
    xarray.DataArray
        A data array of the selected asset including GRIB metadata and coordinates.

    """
    if ekd.settings.get("cache-policy") == "off":
        doc = "https://earthkit-data.readthedocs.io/en/latest/examples/cache.html"
        logger.warning("Earthkit-data caching is recommended. See: %s", doc)

    asset_url = get_asset_url(request)

    source = data_source.URLDataSource(urls=[asset_url])
    return grib_decoder.load(
        source,
        {"param": request.variable},
        geo_coords=_geo_coords,
    )[request.variable]


def download_from_ogd(request: Request, target: Path) -> None:
    """Download forecast asset and its static coordinate files from OGD.

    The request attributes define filters for the STAC search API according
    to the forecast extension.

    In addition to the main asset, this function downloads static files
    with horizontal and vertical coordinates, as the forecast item
    does not include the horizontal or vertical coordinates.

    Parameters
    ----------
    request : Request
        Asset search filters, must select a single asset.
    target : Path
        Target path where to save the asset, must be a directory.

    Raises
    ------
    ValueError
        when the request does not select exactly one asset.
    RuntimeError
        if the checksum verification fails.

    """
    if target.exists() and not target.is_dir():
        raise ValueError(f"target: {target} must be a directory")

    if not target.exists():
        target.mkdir(parents=True)

    # Download main forecast asset
    asset_url = get_asset_url(request)
    _download_with_checksum(asset_url, target)

    model_suffix = request.collection.removeprefix("ogd-forecasting-")
    collection_id = f"ch.meteoschweiz.{request.collection}"

    # Download coordinate files
    for prefix in ["horizontal", "vertical"]:
        asset_id = f"{prefix}_constants_{model_suffix}-eps.grib2"
        url = get_collection_asset_url(collection_id, asset_id)
        _download_with_checksum(url, target)


def _file_hash(path: Path):
    hash = hashlib.sha256()
    with path.open("rb") as f:
        while chunk := f.read(16 * 1024):
            hash.update(chunk)
    return hash.hexdigest()


def _download_with_checksum(url: str, target: Path) -> None:
    filename = Path(urlparse(url).path).name
    path = target / filename if target.is_dir() else target
    hash_path = path.with_suffix(".sha256")

    if path.exists():
        if hash_path.exists() and hash_path.read_text() == _file_hash(path):
            logger.info(f"File already exists, skipping download: {path}")
            return

    response = session.get(url, stream=True)
    response.raise_for_status()

    hash = response.headers.get("X-Amz-Meta-Sha256")
    if hash is not None:
        hash_path.write_text(hash)

    hasher = hashlib.sha256()
    with path.open("wb") as f:
        for chunk in response.iter_content(16 * 1024):
            f.write(chunk)
            hasher.update(chunk)

    if hash is not None and hash != hasher.hexdigest():
        raise RuntimeError(f"Checksum verification failed for {filename}")<|MERGE_RESOLUTION|>--- conflicted
+++ resolved
@@ -22,11 +22,7 @@
 # Local
 from . import data_source, grib_decoder, icon_grid, util
 
-<<<<<<< HEAD
-SEARCH_URL = "https://data.geo.admin.ch/api/stac/v1/search"
-=======
-API_URL = "https://sys-data.int.bgdi.ch/api/stac/v1"
->>>>>>> e20ca37c
+API_URL = "https://data.geo.admin.ch/api/stac/v1"
 
 logger = logging.getLogger(__name__)
 session = util.init_session(logger)
@@ -150,13 +146,6 @@
     result = _search(f"{API_URL}/search", request)
     [asset_url] = result  # expect only one asset
 
-<<<<<<< HEAD
-    # https://meteoswiss.atlassian.net/browse/OG-62
-    if asset_url.startswith("https://data.geo.admin.ch"):
-        asset_url = asset_url[26:]
-
-=======
->>>>>>> e20ca37c
     return asset_url
 
 
